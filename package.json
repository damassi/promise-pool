--- conflicted
+++ resolved
@@ -6,38 +6,19 @@
   "bugs": {
     "url": "https://github.com/superchargejs/promise-pool/issues"
   },
-<<<<<<< HEAD
-  "dependencies": {
-    "@supercharge/goodies": "~1.8.0"
-  },
-  "devDependencies": {
-    "@supercharge/tsconfig": "~1.0.0",
-    "@types/jest": "~26.0.20",
-    "@typescript-eslint/eslint-plugin": "~4.15.0",
-    "eslint": "~7.20.0",
-    "eslint-config-standard": "~16.0.2",
-=======
   "dependencies": {},
   "devDependencies": {
     "@supercharge/tsconfig": "~1.0.0",
     "@types/jest": "~26.0.22",
     "@typescript-eslint/eslint-plugin": "~4.21.0",
     "eslint": "~7.24.0",
->>>>>>> b2f944ff
     "eslint-config-standard-with-typescript": "~20.0.0",
     "eslint-plugin-import": "~2.22.1",
     "eslint-plugin-node": "~11.1.0",
     "eslint-plugin-promise": "~4.3.1",
-<<<<<<< HEAD
-    "eslint-plugin-standard": "~4.1.0",
-    "jest": "~26.6.3",
-    "jest-extended": "~0.11.5",
-    "typescript": "~4.1.5"
-=======
     "jest": "~26.6.3",
     "jest-extended": "~0.11.5",
     "typescript": "~4.2.4"
->>>>>>> b2f944ff
   },
   "engines": {
     "node": ">=8"
