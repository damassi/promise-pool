'use strict'

import { PromisePool } from './promise-pool'
import { ReturnValue } from './return-value'
import { PromisePoolError } from './promise-pool-error'
import { StopThePromisePoolError } from './stop-the-promise-pool-error'
import { ErrorHandler, ProcessHandler, OnProgressCallback, Statistics, Stoppable, UsesConcurrency } from './contracts'
import { ValidationError } from './validation-error'

export class PromisePoolExecutor<T, R> implements UsesConcurrency, Stoppable, Statistics<T> {
  /**
   * Stores the internal properties.
   */
  private meta: {
    /**
     * The list of items to process.
     */
    items: T[]

    /**
     * The list of processed items.
     */
    processedItems: T[]

    /**
     * The number of concurrently running tasks.
     */
    concurrency: number

    /**
<<<<<<< HEAD
     * Determine whether to put a task’s result at the same position in the result
     * array as its related source item has in the source array.
     */
    shouldResultsCorrespond: boolean
=======
     * The maximum timeout in milliseconds for the item handler, or `undefined` to disable.
     */
    timeout: number | undefined
>>>>>>> 6a1e5fa8

    /**
     * Determine whether the pool is stopped.
     */
    stopped: boolean

    /**
     * The intermediate list of currently running tasks.
     */
    readonly tasks: any[]

    /**
     * The list of results.
     */
    results: Array<R | symbol>

    /**
     * The list of errors.
     */
    readonly errors: Array<PromisePoolError<T>>
  }

  /**
   * The async processing function receiving each item from the `items` array.
   */
  private handler: (item: T, index: number, pool: Stoppable & UsesConcurrency) => any

  /**
   * The async error handling function.
   */
  private errorHandler?: ErrorHandler<T>

  /**
   * The `taskStarted` handler callback functions
   */
  private onTaskStartedHandlers: Array<OnProgressCallback<T>>

  /**
    * The `taskFinished` handler callback functions
    */
  private onTaskFinishedHandlers: Array<OnProgressCallback<T>>

  /**
   * Creates a new promise pool executer instance with a default concurrency of 10.
   */
  constructor () {
    this.meta = {
      tasks: [],
      items: [],
      errors: [],
      results: [],
      stopped: false,
      concurrency: 10,
      shouldResultsCorrespond: false,
      processedItems: [],
      timeout: 0
    }

    this.handler = () => {}
    this.errorHandler = undefined
    this.onTaskStartedHandlers = []
    this.onTaskFinishedHandlers = []
  }

  /**
   * Set the number of tasks to process concurrently the promise pool.
   *
   * @param {Integer} concurrency
   *
   * @returns {PromisePoolExecutor}
   */
  useConcurrency (concurrency: number): this {
    if (!this.isValidConcurrency(concurrency)) {
      throw ValidationError.createFrom(`"concurrency" must be a number, 1 or up. Received "${concurrency}" (${typeof concurrency})`)
    }

    this.meta.concurrency = concurrency

    return this
  }

  /**
   * Determine whether the given `concurrency` value is valid.
   *
   * @param {Number} concurrency
   *
   * @returns {Boolean}
   */
  private isValidConcurrency (concurrency: number): boolean {
    return typeof concurrency === 'number' && concurrency >= 1
  }

  /**
   * Set the timeout in ms for the pool handler
   *
   * @param {Number} timeout
   *
   * @returns {PromisePool}
   */
  withTimeout (timeout: number | undefined): this {
    this.meta.timeout = timeout

    return this
  }

  /**
   * Returns the number of concurrently processed tasks.
   *
   * @returns {Number}
   */
  concurrency (): number {
    return this.meta.concurrency
  }

  /**
<<<<<<< HEAD
   * Assign whether to keep corresponding results between source items and resulting tasks.
   */
  useCorrespondingResults (shouldResultsCorrespond: boolean): this {
    this.meta.shouldResultsCorrespond = shouldResultsCorrespond

    return this
  }

  /**
   * Determine whether to keep corresponding results between source items and resulting tasks.
   */
  shouldUseCorrespondingResults (): boolean {
    return this.meta.shouldResultsCorrespond
=======
   * Returns the timeout in ms.
   *
   * @returns {Number}
   */
  timeout (): number | undefined {
    return this.meta.timeout
>>>>>>> 6a1e5fa8
  }

  /**
   * Set the items to be processed in the promise pool.
   *
   * @param {Array} items
   *
   * @returns {PromisePoolExecutor}
   */
  for (items: T[]): this {
    this.meta.items = items

    return this
  }

  /**
   * Returns the list of items to process.
   *
   * @returns {T[]}
   */
  items (): T[] {
    return this.meta.items
  }

  /**
   * Returns the number of items to process.
   *
   * @returns {Number}
   */
  itemsCount (): number {
    return this.items().length
  }

  /**
   * Returns the list of active tasks.
   *
   * @returns {Array}
   */
  tasks (): any[] {
    return this.meta.tasks
  }

  /**
   * Returns the number of currently active tasks.
   *
   * @returns {Number}
   *
   * @deprecated use the `activeTasksCount()` method (plural naming) instead
   */
  activeTaskCount (): number {
    return this.activeTasksCount()
  }

  /**
   * Returns the number of currently active tasks.
   *
   * @returns {Number}
   */
  activeTasksCount (): number {
    return this.tasks().length
  }

  /**
   * Returns the list of processed items.
   *
   * @returns {T[]}
   */
  processedItems (): T[] {
    return this.meta.processedItems
  }

  /**
   * Returns the number of processed items.
   *
   * @returns {Number}
   */
  processedCount (): number {
    return this.processedItems().length
  }

  /**
   * Returns the percentage progress of items that have been processed.
   */
  processedPercentage (): number {
    return (this.processedCount() / this.itemsCount()) * 100
  }

  /**
   * Returns the list of results.
   *
   * @returns {R[]}
   */
  results (): Array<R | symbol> {
    return this.meta.results
  }

  /**
   * Returns the list of errors.
   *
   * @returns {Array<PromisePoolError<T>>}
   */
  errors (): Array<PromisePoolError<T>> {
    return this.meta.errors
  }

  /**
   * Set the handler that is applied to each item.
   *
   * @param {Function} action
   *
   * @returns {PromisePoolExecutor}
   */
  withHandler (action: ProcessHandler<T, R>): this {
    this.handler = action

    return this
  }

  /**
   * Determine whether a custom error handle is available.
   *
   * @returns {Boolean}
   */
  hasErrorHandler (): boolean {
    return !!this.errorHandler
  }

  /**
   * Set the error handler function to execute when an error occurs.
   *
   * @param {Function} errorHandler
   *
   * @returns {PromisePoolExecutor}
   */
  handleError (handler?: (error: Error, item: T, pool: Stoppable & UsesConcurrency) => Promise<void> | void): this {
    this.errorHandler = handler

    return this
  }

  /**
   * Set the handler function to execute when started a task.
   *
   * @param {Function} handler
   *
   * @returns {this}
   */
  onTaskStarted (handlers: Array<OnProgressCallback<T>>): this {
    this.onTaskStartedHandlers = handlers

    return this
  }

  /**
    * Assign the given callback `handler` function to run when a task finished.
   *
   * @param {OnProgressCallback<T>} handlers
   *
   * @returns {this}
   */

  onTaskFinished (handlers: Array<OnProgressCallback<T>>): this {
    this.onTaskFinishedHandlers = handlers

    return this
  }

  /**
   * Determines whether the number of active tasks is greater or equal to the concurrency limit.
   *
   * @returns {Boolean}
   */
  hasReachedConcurrencyLimit (): boolean {
    return this.activeTasksCount() >= this.concurrency()
  }

  /**
   * Stop a promise pool processing.
   */
  stop (): void {
    this.markAsStopped()

    throw new StopThePromisePoolError()
  }

  /**
   * Mark the promise pool as stopped.
   *
   * @returns {PromisePoolExecutor}
   */
  markAsStopped (): this {
    this.meta.stopped = true

    return this
  }

  /**
   * Determine whether the pool is stopped.
   *
   * @returns {Boolean}
   */
  isStopped (): boolean {
    return this.meta.stopped
  }

  /**
   * Start processing the promise pool.
   *
   * @returns {ReturnValue}
   */
  async start (): Promise<any> {
    return await this
      .validateInputs()
      .prepareResultsArray()
      .process()
  }

  /**
   * Determine whether the pool should stop.
   *
   * @returns {PromisePoolExecutor}
   *
   * @throws
   */
  validateInputs (): this {
    if (typeof this.handler !== 'function') {
      throw ValidationError.createFrom('The first parameter for the .process(fn) method must be a function')
    }

    const timeout = this.timeout()

    if (!(timeout == null || (typeof timeout === 'number' && timeout >= 0))) {
      throw ValidationError.createFrom(`"timeout" must be undefined or a number. A number must be 0 or up. Received "${String(timeout)}" (${typeof timeout})`)
    }

    if (!Array.isArray(this.items())) {
      throw ValidationError.createFrom(`"items" must be an array. Received "${typeof this.items()}"`)
    }

    if (this.errorHandler && typeof this.errorHandler !== 'function') {
      throw ValidationError.createFrom(`The error handler must be a function. Received "${typeof this.errorHandler}"`)
    }

    this.onTaskStartedHandlers.forEach(handler => {
      if (handler && typeof handler !== 'function') {
        throw ValidationError.createFrom(`The onTaskStarted handler must be a function. Received "${typeof handler}"`)
      }
    })

    this.onTaskFinishedHandlers.forEach(handler => {
      if (handler && typeof handler !== 'function') {
        throw ValidationError.createFrom(`The error handler must be a function. Received "${typeof handler}"`)
      }
    })

    return this
  }

  /**
   * Prefill the results array with `notRun` symbol values if results should correspond.
   */
  private prepareResultsArray (): this {
    if (this.shouldUseCorrespondingResults()) {
      this.meta.results = Array(this.items().length).fill(PromisePool.notRun)
    }

    return this
  }

  /**
   * Starts processing the promise pool by iterating over the items
   * and running each item through the async `callback` function.
   *
   * @param {Function} callback
   *
   * @returns {Promise}
   */
  async process (): Promise<ReturnValue<T, R>> {
    for (const [index, item] of this.items().entries()) {
      if (this.isStopped()) {
        break
      }

      await this.waitForProcessingSlot()
      this.startProcessing(item, index)
    }

    return await this.drained()
  }

  /**
   * Wait for one of the active tasks to finish processing.
   */
  async waitForProcessingSlot (): Promise<void> {
    /**
     * We’re using a while loop here because it’s possible to decrease the pool’s
     * concurrency at runtime. We need to wait for as many tasks as needed to
     * finish processing before moving on to process the remaining tasks.
     */
    while (this.hasReachedConcurrencyLimit()) {
      await this.waitForActiveTaskToFinish()
    }
  }

  /**
   * Wait for the next, currently active task to finish processing.
   */
  async waitForActiveTaskToFinish (): Promise<void> {
    await Promise.race(
      this.tasks()
    )
  }

  /**
   * Create a processing function for the given `item`.
   *
   * @param {T} item
   * @param {number} index
   */
  startProcessing (item: T, index: number): void {
    const task: Promise<void> = this.createTaskFor(item, index)
      .then(result => {
        this.save(result, index).removeActive(task)
      })
      .catch(async error => {
        await this.handleErrorFor(error, item, index)
        this.removeActive(task)
      })
      .finally(() => {
        this.processedItems().push(item)
        this.runOnTaskFinishedHandlers(item)
      })

    this.tasks().push(task)
    this.runOnTaskStartedHandlers(item)
  }

  /**
   * Ensures a returned promise for the processing of the given `item`.
   *
   * @param {T} item
   * @param {number} index
   *
   * @returns {*}
   */
  async createTaskFor (item: T, index: number): Promise<any> {
    if (this.timeout() === undefined) {
      return this.handler(item, index, this)
    }

    return Promise.race([
      this.handler(item, index, this),

      new Promise<void>((_resolve, reject) => {
        setTimeout(() => {
          reject(new PromisePoolError(`Promise in pool timed out after ${this.timeout() as number}ms`, item))
        }, this.timeout())
      })
    ])
  }

  /**
   * Save the given calculation `result`, possibly at the provided `position`.
   *
   * @param {*} result
   * @param {number} position
   *
   * @returns {PromisePoolExecutor}
   */
  save (result: any, position: number): this {
    this.shouldUseCorrespondingResults()
      ? this.results()[position] = result
      : this.results().push(result)

    return this
  }

  /**
   * Remove the given `task` from the list of active tasks.
   *
   * @param {Promise} task
   */
  removeActive (task: Promise<void>): this {
    this.tasks().splice(
      this.tasks().indexOf(task), 1
    )

    return this
  }

  /**
   * Create and save an error for the the given `item`.
   *
   * @param {Error} error
   * @param {T} item
   * @param {number} index
   */
  async handleErrorFor (error: Error, item: T, index: number): Promise<void> {
    if (this.shouldUseCorrespondingResults()) {
      this.results()[index] = PromisePool.failed
    }

    if (this.isStoppingThePoolError(error)) {
      return
    }

    if (this.isValidationError(error)) {
      this.markAsStopped()
      throw error
    }

    this.hasErrorHandler()
      ? await this.runErrorHandlerFor(error, item)
      : this.saveErrorFor(error, item)
  }

  /**
   * Determine whether the given `error` is a `StopThePromisePoolError` instance.
   *
   * @param {Error} error
   *
   * @returns {Boolean}
   */
  isStoppingThePoolError (error: Error): boolean {
    return error instanceof StopThePromisePoolError
  }

  /**
   * Determine whether the given `error` is a `ValidationError` instance.
   *
   * @param {Error} error
   *
   * @returns {Boolean}
   */
  isValidationError (error: Error): boolean {
    return error instanceof ValidationError
  }

  /**
   * Run the user’s error handler, if available.
   *
   * @param {Error} processingError
   * @param {T} item
   */
  async runErrorHandlerFor (processingError: Error, item: T): Promise<void> {
    try {
      await this.errorHandler?.(processingError, item, this)
    } catch (error: any) {
      this.rethrowIfNotStoppingThePool(error)
    }
  }

  /**
   * Run the onTaskStarted handlers.
   */
  runOnTaskStartedHandlers (item: T): void {
    this.onTaskStartedHandlers.forEach(handler => {
      handler(item, this)
    })
  }

  /**
   * Run the onTaskFinished handlers.
   */
  runOnTaskFinishedHandlers (item: T): void {
    this.onTaskFinishedHandlers.forEach(handler => {
      handler(item, this)
    })
  }

  /**
   * Rethrow the given `error` if it’s not an instance of `StopThePromisePoolError`.
   *
   * @param {Error} error
   */
  rethrowIfNotStoppingThePool (error: Error): void {
    if (this.isStoppingThePoolError(error)) {
      return
    }

    throw error
  }

  /**
   * Create and save an error for the the given `item`.
   *
   * @param {T} item
   */
  saveErrorFor (error: Error, item: T): void {
    this.errors().push(
      PromisePoolError.createFrom(error, item)
    )
  }

  /**
   * Wait for all active tasks to finish. Once all the tasks finished
   * processing, returns an object containing the results and errors.
   *
   * @returns {Object}
   */
  async drained (): Promise<ReturnValue<T, any>> {
    await this.drainActiveTasks()

    return {
      errors: this.errors(),
      results: this.results()
    }
  }

  /**
   * Wait for all of the active tasks to finish processing.
   */
  async drainActiveTasks (): Promise<void> {
    await Promise.all(
      this.tasks()
    )
  }
}<|MERGE_RESOLUTION|>--- conflicted
+++ resolved
@@ -28,16 +28,15 @@
     concurrency: number
 
     /**
-<<<<<<< HEAD
      * Determine whether to put a task’s result at the same position in the result
      * array as its related source item has in the source array.
      */
     shouldResultsCorrespond: boolean
-=======
+
+    /**
      * The maximum timeout in milliseconds for the item handler, or `undefined` to disable.
      */
     timeout: number | undefined
->>>>>>> 6a1e5fa8
 
     /**
      * Determine whether the pool is stopped.
@@ -153,7 +152,6 @@
   }
 
   /**
-<<<<<<< HEAD
    * Assign whether to keep corresponding results between source items and resulting tasks.
    */
   useCorrespondingResults (shouldResultsCorrespond: boolean): this {
@@ -167,14 +165,15 @@
    */
   shouldUseCorrespondingResults (): boolean {
     return this.meta.shouldResultsCorrespond
-=======
+  }
+
+  /**
    * Returns the timeout in ms.
    *
    * @returns {Number}
    */
   timeout (): number | undefined {
     return this.meta.timeout
->>>>>>> 6a1e5fa8
   }
 
   /**
