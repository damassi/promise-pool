'use strict'

const { test } = require('uvu')
const { expect } = require('expect')
const { PromisePool, ValidationError, PromisePoolError } = require('../dist')

async function pause (timeout) {
  return new Promise(resolve => {
    setTimeout(resolve, timeout)
  })
}

test('creates a new PromisePool', async () => {
  const pool = new PromisePool()
  expect(pool.concurrency).toEqual(10)
})

test('supports a static .for method', async () => {
  const users = [1, 2, 3]
  const userPool = PromisePool.for(users)
  expect(userPool.items).toEqual(users)
  expect(userPool instanceof PromisePool).toBe(true)
})

test('supports a static .withConcurrency method', async () => {
  const pool = PromisePool.withConcurrency(4)
  expect(pool.concurrency).toEqual(4)
  expect(pool instanceof PromisePool).toBe(true)
})

test('supports a static .withTimeout method', async () => {
  const pool = PromisePool.withTimeout(4000)
  expect(pool.timeout).toEqual(4000)
  expect(pool instanceof PromisePool).toBe(true)
})

test('allows method chaining for the promise pool setup', async () => {
  const users = [1, 2, 3]
  const userPool = new PromisePool().withConcurrency(2).for(users)
  expect(userPool.items).toEqual(users)
  expect(userPool.concurrency).toEqual(2)
  expect(userPool).toBeInstanceOf(PromisePool)

  const timeouts = [1, 2, 3]
  const timeoutPool = new PromisePool().for(timeouts).withConcurrency(5)
  expect(timeoutPool.items).toEqual(timeouts)
  expect(timeoutPool.concurrency).toEqual(5)
  expect(timeoutPool).toBeInstanceOf(PromisePool)
})

test('handles empty items', async () => {
  const pool = new PromisePool()
  const { results } = await pool.process(() => {})
  expect(results).toEqual([])
})

test('ensures concurrency is a number', async () => {
  const pool = new PromisePool()
  const fn = () => {}

  expect(await pool.withConcurrency(1).process(fn)).toEqual({ errors: [], results: [] })
  expect(await pool.withConcurrency(Infinity).process(fn)).toEqual({ errors: [], results: [] })

  await expect(pool.withConcurrency(0).process(fn)).rejects.toThrow(ValidationError)
  await expect(pool.withConcurrency(-1).process(fn)).rejects.toThrow(ValidationError)
  await expect(pool.withConcurrency(null).process(fn)).rejects.toThrow(ValidationError)
})

test('ensures timeout is a valid number', async () => {
  const pool = new PromisePool()
  const fn = () => {}

  await expect(pool.withTimeout(-1).process(fn)).rejects.toThrow(ValidationError)
  await expect(pool.withTimeout('-1').process(fn)).rejects.toThrow(ValidationError)
})

test('ensures the items are an array', async () => {
  const pool = new PromisePool()
  const fn = () => {}

  await expect(pool.for('non-array').process(fn)).rejects.toThrow(ValidationError)
  await expect(await pool.for([]).process(fn)).toEqual({ errors: [], results: [] })
})

test('throws when missing the callback in .process', async () => {
  const pool = new PromisePool()
  expect(pool.process()).rejects.toThrow()
})

test('concurrency: 1', async () => {
  const start = Date.now()
  const timeouts = [40, 10, 20, 30, 10]

  const { results, errors } = await PromisePool
    .withConcurrency(1)
    .for(timeouts)
    .process(async timeout => {
      await pause(timeout)
      return timeout
    })

  expect(errors).toEqual([])
  expect(results).toEqual(timeouts)

  const elapsed = Date.now() - start
  const expectedDuration = timeouts.reduce((sum, timeout) => sum + timeout, 0)

  /**
   * All tasks run sequentially and each task must finish first before starting
   * a new task. That means the total duration of processing all items from
   * the input array is the sum of all timeouts we have to wait for.
   */
  expect(elapsed).toBeGreaterThanOrEqual(expectedDuration)
  expect(elapsed).toBeLessThanOrEqual(expectedDuration + 50) // allow 50ms offset
})

test('concurrency: 2', async () => {
  const start = Date.now()
  const timeouts = [400, 100, 200, 300, 100]

  const { results, errors } = await PromisePool
    .withConcurrency(2)
    .for(timeouts)
    .process(async timeout => {
      await pause(timeout)
      return timeout
    })

  expect(errors).toEqual([])
  expect(results).toEqual([100, 200, 400, 100, 300])

  const elapsed = Date.now() - start

  // expect 400ms because 2 tasks run in parallel,
  //   and task 1 and 2 start, waiting 400ms and 100ms
  //   and task 2 finishes (after 100ms)
  //   and the pool starts task 3 waiting 200ms
  //   and task 3 finishes (after 200ms)
  //   and the pool starts task 4 waiting 300ms
  //   and task 1 finishes (after 100ms (400ms in total))
  //   and the pool starts task 5 waiting 100ms
  //   and task 5 finishes (after 100ms)
  //   and task 4 finishes (after 300ms)
  expect(elapsed).toBeGreaterThanOrEqual(600)
  expect(elapsed).toBeLessThanOrEqual(650)
})

test('ensures concurrency', async () => {
  const start = Date.now()
  const timeouts = [100, 20, 30, 10, 10, 10, 50]

  const { results } = await PromisePool
    .withConcurrency(2)
    .for(timeouts)
    .process(async timeout => {
      await pause(timeout)
      return timeout
    })

  expect(results).toEqual([20, 30, 10, 10, 10, 100, 50])

  const elapsed = Date.now() - start

  // expect the first task to take the longest processing time
  // and expect all other tasks to finish while task 1 is running
  expect(elapsed).toBeGreaterThanOrEqual(130)
  expect(elapsed).toBeLessThanOrEqual(160)
})

test('handles concurrency greater than items in the list', async () => {
  const ids = [1, 2, 3, 4, 5]

  const { results } = await PromisePool
    .withConcurrency(3000)
    .for(ids)
    .process(async timeout => {
      await pause(timeout)
      return timeout
    })

  expect(results).toEqual([1, 2, 3, 4, 5])
})

test('returns errors', async () => {
  const ids = [1, 2, 3, 4]

  const { results, errors } = await PromisePool
    .withConcurrency(2)
    .for(ids)
    .process(id => {
      if (id === 3) throw new Error('Oh no, not a 3.')

      return id
    })

  expect(results).toEqual([1, 2, 4])

  expect(errors.length).toEqual(1)
  expect(errors[0].item).toEqual(3)
  expect(errors[0]).toBeInstanceOf(Error)
  expect(errors[0].message).toEqual('Oh no, not a 3.')
})

test('stores the original error', async () => {
  class CustomError extends Error {
    constructor (message, code) {
      super(message)

      this.code = code
    }
  }

  const ids = [1, 2, 3]

  const { errors } = await PromisePool
    .withConcurrency(2)
    .for(ids)
    .process(() => {
      throw new CustomError('Oh no, not a 3.', 123)
    })

  expect(errors.length).toEqual(3)
  errors.forEach(error => {
    expect(error.raw).toBeInstanceOf(CustomError)
    expect(error.raw).toBeInstanceOf(CustomError)
  })
})

test('keeps processing with when errors occur', async () => {
  const ids = Array.from({ length: 10 }, (_, i) => i + 1)

  const start = Date.now()

  const { results, errors } = await PromisePool
    .withConcurrency(2)
    .for(ids)
    .process(async id => {
      await pause(20)

      if (id === 1) {
        throw new Error('I can’t keep the first item')
      }

      return id
    })

  expect(results).toEqual([2, 3, 4, 5, 6, 7, 8, 9, 10])

  expect(errors.length).toEqual(1)
  expect(
    errors.every(error => error.message === 'I can’t keep the first item')
  ).toBe(true)

  const elapsed = Date.now() - start

  // 10 tasks are in the pool
  // expect 20ms for 2 parally running tasks
  // results in 5 batches each batch taking about 20ms
  // takes around 100ms for all items to process
  expect(elapsed).toBeGreaterThanOrEqual(100)
  expect(elapsed).toBeLessThanOrEqual(200)
})

test('fails when not passing a function for the error handler', async () => {
  const pool = await PromisePool
    .for([1, 2, 3])
    .handleError('non-function')

  await expect(pool.process(() => {})).rejects.toThrow()
})

test('should handle error and continue processing', async () => {
  const ids = [1, 2, 3, 4]
  const collectedItemsOnError = []

  const { results, errors } = await PromisePool
    .withConcurrency(2)
    .for(ids)
    .handleError((_, item) => {
      collectedItemsOnError.push(item)
    })
    .process(id => {
      if (id === 3) throw new Error('Oh no, not a 3.')

      return id
    })

  expect(errors).toEqual([])
  expect(results).toEqual([1, 2, 4])
  expect(collectedItemsOnError).toEqual([3])
})

test('should allow custom processing on a specific error', async () => {
  const ids = [1, 2, 3, 4]
  let calledError

  const { results, errors } = await PromisePool
    .withConcurrency(2)
    .for(ids)
    .handleError(async error => {
      if (error instanceof RangeError) {
        calledError = error
      }
    })
    .process(id => {
      if (id === 4) throw new RangeError('Oh no, too large')

      return id
    })

  expect(errors).toEqual([])
  expect(results).toEqual([1, 2, 3])
  expect(calledError).toBeInstanceOf(RangeError)
})

test('rethrowing an error from the error handler should stop promise pool immediately when using an async processing function', async () => {
  await expect(
    PromisePool
      .for(new Array(10))
      .withConcurrency(2)
      .handleError(async error => {
        throw error
      })
      .process(async (_item, index) => {
        if (index === 4) {
          throw new RangeError('Oh no, too large')
        }
      })
  ).rejects.toThrowError(RangeError)
})

test('rethrowing an error from the error handler should stop promise pool immediately when using a sync processing function', async () => {
  await expect(
    PromisePool
      .for(new Array(100))
      .withConcurrency(2)
      .handleError(error => {
        throw error
      })
      .process((_item, index) => {
        if (index === 4) {
          throw new RangeError('Oh no, too large')
        }
      })
  ).rejects.toThrowError(RangeError)
})

test('fails without error', async () => {
  const ids = [1, 2, 3, 4, 5]

  const { errors } = await PromisePool
    .withConcurrency(2)
    .for(ids)
    .process(async id => {
      await new Promise((resolve, reject) => setTimeout(reject, 10))

      return id
    })

  expect(errors.length).toEqual(ids.length)
  expect(
    errors.every(error => error.message === '')
  ).toBe(true)
})

test('fails with string', async () => {
  const ids = [1, 2, 3]

  const { errors } = await PromisePool
    .withConcurrency(2)
    .for(ids)
    .process(async () => {
      // eslint-disable-next-line prefer-promise-reject-errors
      return Promise.reject('failed')
    })

  expect(
    errors.every(error => error.message === 'failed')
  ).toBe(true)
})

test('fails with Error and stacktrace', async () => {
  const ids = [1, 2, 3]

  const { errors } = await PromisePool
    .withConcurrency(2)
    .for(ids)
    .process(async () => {
      throw new Error('failing')
    })

  expect(
    errors.every(error => error.message === 'failing')
  ).toBe(true)
})

test('fails with object', async () => {
  const ids = [1, 2, 3]

  const { errors } = await PromisePool
    .withConcurrency(2)
    .for(ids)
    .process(async () => {
      // eslint-disable-next-line prefer-promise-reject-errors
      return Promise.reject({ message: 'failed' })
    })

  expect(
    errors.every(error => error.message === 'failed')
  ).toBe(true)
})

test('.process provides an index as the second argument', async () => {
  const ids = [1, 2, 3, 4, 5]

  const { results } = await PromisePool
    .withConcurrency(10)
    .for(ids)
    .process(async (timeout, index) => {
      await pause(timeout)
      return { index, timeout }
    })

  expect(results).toEqual([
    { index: 0, timeout: 1 },
    { index: 1, timeout: 2 },
    { index: 2, timeout: 3 },
    { index: 3, timeout: 4 },
    { index: 4, timeout: 5 }
  ])
})

test('fails when not passing a function as an onTaskStarted callback', async () => {
  const pool = await PromisePool
    .for([1, 2, 3])
    .onTaskStarted('non-function')

  await expect(pool.process(() => {})).rejects.toThrow()
})

test('onTaskStarted is called when a task is about to be processed', async () => {
  const ids = [1, 2, 3, 4, 5]
  const startedIds = []
  const concurrency = 1
  const percentageArr = [0, 20, 40, 60, 80]

  await PromisePool
    .withConcurrency(concurrency)
    .for(ids)
    .onTaskStarted((item, pool) => {
      startedIds.push(item)
      expect(pool.activeTaskCount()).toBeLessThanOrEqual(concurrency)
      expect(pool.processedPercentage()).toEqual(percentageArr.shift())
    })
    .process(async () => {
      return await Promise.resolve()
    })

  expect(ids).toEqual(startedIds)
})

test('fails when not passing a function as an onTaskFinished callback', async () => {
  const pool = await PromisePool
    .for([1, 2, 3])
    .onTaskFinished('non-function')

  await expect(pool.process(() => {})).rejects.toThrow()
})

test('onTaskFinished is called when a task was processed', async () => {
  const ids = [1, 2, 3, 4, 5]
  const concurrency = 2
  const finishedIds = []
  const percentageArr = [20, 40, 60, 80, 100]

  await PromisePool
    .withConcurrency(concurrency)
    .for(ids)
    .onTaskFinished((item, pool) => {
      finishedIds.push(item)
      expect(finishedIds).toEqual(pool.processedItems())
      expect(pool.activeTaskCount()).toBeLessThanOrEqual(concurrency)
      expect(pool.processedPercentage()).toEqual(percentageArr.shift())
    })
    .process(async () => {
      return await Promise.resolve()
    })

  expect(ids).toEqual(finishedIds)
})

test('onTaskStarted and onTaskFinished are called in the same amount', async () => {
  const ids = [1, 2, 3, 4, 5]
  const concurrency = 3
  const finishedIds = []
  const startedIds = []

  await PromisePool
    .withConcurrency(concurrency)
    .for(ids)
    .onTaskStarted((item) => {
      startedIds.push(item)
    })
    .onTaskFinished((item) => {
      finishedIds.push(item)
    })
    .process(async () => {
      return await Promise.resolve()
    })

  expect(startedIds).toEqual(ids)
  expect(finishedIds).toEqual(ids)
})

test('can decrease the concurrency while the pool is running', async () => {
  const concurrency = 3
  const timeouts = [10, 20, 30, 40, 50]

  const start = Date.now()

  await PromisePool
    .withConcurrency(concurrency)
    .for(timeouts)
    .process(async (timeout, _, pool) => {
      if (timeout >= 30) {
        pool.useConcurrency(1)
      }

      await pause(timeout)
    })

  const elapsed = Date.now() - start

  expect(elapsed).toBeGreaterThanOrEqual(30 + 40 + 50)
  expect(elapsed).toBeLessThanOrEqual(30 + 40 + 50 + 8) // +8 is a leeway for the pool overhead
})

test('can increase the concurrency while the pool is running', async () => {
  const concurrency = 1
  const timeouts = [10, 20, 30, 40, 50]

  const start = Date.now()

  await PromisePool
    .withConcurrency(concurrency)
    .for(timeouts)
    .process(async (timeout, _, pool) => {
      if (timeout >= 30) {
        pool.useConcurrency(3)
      }

      await pause(timeout)
    })

  const elapsed = Date.now() - start

  /**
   * 1. the first two items run in sequence: 10ms + 20ms
   * 2. we’re changing the concurrency when hitting the third item
   * 3. the changed concurrency results in processing the remainin items in parallel
   * 4. processing the items 30,40,50 in parallel has the longest timeout is the limit
   */
  expect(elapsed).toBeGreaterThanOrEqual(10 + 20 + 50 - 1) // -1 is a leeway if the pool is faster
  expect(elapsed).toBeLessThanOrEqual(10 + 20 + 50 + 8) // +8 is a leeway for the pool overhead
})

test('fails to change the concurrency for a running pool to an invalid value', async () => {
  const timeouts = [100, 200, 300, 400, 500]

  await expect(
    PromisePool
      .withConcurrency(3)
      .for(timeouts)
      .process(async (timeout, _, pool) => {
        if (timeout >= 300) {
          pool.useConcurrency(-1)
        }

        await pause(timeout)
      })
  ).rejects.toThrow(ValidationError)
})

<<<<<<< HEAD
test('useCorrespondingResults keeps results in order', async () => {
  const timeouts = [20, undefined, 10]

  const { results } = await PromisePool
    .for(timeouts)
    .useCorrespondingResults()
    .process(async (timeout) => {
      if (timeout) {
        await pause(timeout)
        return timeout
      }
      throw new Error('did not work')
    })

  expect(results).toEqual([20, PromisePool.failed, 10])
})

test('useCorrespondingResults defaults results to notRun symbol', async () => {
  const timeouts = [20, undefined, 10, 100]

  const { results } = await PromisePool
    .withConcurrency(1)
    .for(timeouts)
    .handleError((_error, _index, pool) => {
      pool.stop()
    })
    .useCorrespondingResults()
    .process(async (timeout) => {
      if (timeout) {
        await pause(timeout)
        return timeout
      }
      throw new Error('did not work')
    })

  expect(results).toEqual([20, PromisePool.failed, 10, PromisePool.notRun])
=======
test('can timeout long-running handlers', async () => {
  const timers = [1, 2, 3, 4]

  const { results, errors } = await PromisePool
    .withTimeout(10)
    .for(timers)
    .process(async (timer) => {
      const computed = 10 * timer
      await pause(computed)

      return computed
    })

  // only the first item resolves
  expect(results).toEqual([10])

  // items 2, 3, and 4 time out
  expect(errors.length).toEqual(3)
  expect(errors[0]).toBeInstanceOf(PromisePoolError)
  expect(errors[1]).toBeInstanceOf(PromisePoolError)
  expect(errors[2]).toBeInstanceOf(PromisePoolError)

  expect(errors.map(error => error.item)).toEqual([2, 3, 4])
>>>>>>> 6a1e5fa8
})

test.run()<|MERGE_RESOLUTION|>--- conflicted
+++ resolved
@@ -581,7 +581,6 @@
   ).rejects.toThrow(ValidationError)
 })
 
-<<<<<<< HEAD
 test('useCorrespondingResults keeps results in order', async () => {
   const timeouts = [20, undefined, 10]
 
@@ -618,7 +617,8 @@
     })
 
   expect(results).toEqual([20, PromisePool.failed, 10, PromisePool.notRun])
-=======
+})
+
 test('can timeout long-running handlers', async () => {
   const timers = [1, 2, 3, 4]
 
@@ -642,7 +642,6 @@
   expect(errors[2]).toBeInstanceOf(PromisePoolError)
 
   expect(errors.map(error => error.item)).toEqual([2, 3, 4])
->>>>>>> 6a1e5fa8
 })
 
 test.run()